// vim: ts=2 et
/*
 *
 *  LCD Temperature Display
 *
 *  Assumes:
 *    LM35 temperature device (analog pin 0)
 *    16x2 display connected to WickedDevices LCD shield
 *    Pushbutton on digital pin 7 held high by pin 8
 *    Red/Green/Blue backlights on digital pins 6, 9, and 10 respectively
 *
 *  Ryan Tucker <rtucker@gmail.com>
 */

// include the libraries
#include <stdarg.h>
#include <LiquidCrystal.h>
#include "lcd_temperature_display.h"

// Define colors corresponding to the ColorNames
const byte BacklightColors[][3] = {
  {255, 0, 0}, {255, 127, 0}, {255, 255, 0}, {0, 255, 0},
  {0, 0, 255}, {111, 0, 255}, {191, 0, 255}, {0, 0, 0}
};

// Declare Global variables
byte buttonIsPressed = FALSE;
byte buttonState;
byte lastButtonState = LOW;
unsigned long lastDebounceTime = 0;

ColorValue current_color;
ColorValue new_color;
ColorName next_color;
int voltageBins[AVERAGE_BINS] = {0};
int currentVoltageBin = -1;
TemperatureRecord high_temp = {0.0, 0};
TemperatureRecord low_temp = {999.9, 0};

// initialize the library with the numbers of the interface pins
LiquidCrystal lcd(LCD_RS_PIN, LCD_EN_PIN, LCD_D4_PIN, LCD_D5_PIN, LCD_D6_PIN, LCD_D7_PIN);

void processButton()
{
  // Debounce and read the state of the input pin, setting the
  // buttonIsPressed once when the button is pressed.
  byte reading = digitalRead(BUTTON_PIN);

  if (reading != lastButtonState) lastDebounceTime = millis();
  lastButtonState = reading;
  digitalWrite(LED_PIN, !reading);

  if ((reading != buttonState) && ((millis() - lastDebounceTime) > DEBOUNCE_DELAY))
  {
    buttonState = reading;
    if (buttonState == LOW) buttonIsPressed = TRUE;
  }
}

void getTemperature(float *averageval)
{
  // Reads the temperature from the LM35 device, and computes
  // a rolling average.
  int readval = analogRead(TEMPERATURE_PIN);
  byte readval_shifted;
  long bigsum = 0;

  if (currentVoltageBin < 0)
  {
    // special case: first time through.
    currentVoltageBin = 0;
    for (int i = 0; i < AVERAGE_BINS; i++)
    {
      voltageBins[i] = readval;
    }
    #ifdef DEBUG
      Serial.print("getTemperature: voltageBins initialized to ");
      Serial.println(readval);
    #endif
  } else {
    voltageBins[currentVoltageBin] = readval;
  }

  // increment the current bin, but wrap if we're at the end
  currentVoltageBin = (currentVoltageBin + 1) % AVERAGE_BINS;

  // sum all of the bins
  for (int i = 0; i < AVERAGE_BINS; i++)
  {
    bigsum += voltageBins[i];
  }

  // Compute the average, scaled from ADC value to temperature.
  *averageval  = float(bigsum) / float(AVERAGE_BINS);
  *averageval *= (float)TEMPERATURE_MULTIPLIER;
<<<<<<< HEAD
  *averageval += TEMPERATURE_ADDEND;

  #ifdef DEBUG
    Serial.print("getTemperature: readval=");
    Serial.print(readval);
    Serial.print(" currentVoltageBin=");
    Serial.print(currentVoltageBin);
    Serial.print(" bigsum=");
    Serial.print(bigsum);
    Serial.print(" *averageval=");
    Serial.print(*averageval);
    Serial.println("");
  #endif
=======
  *averageval += (float)TEMPERATURE_ADDEND;
>>>>>>> 2293938e
}

void getColorByName(ColorValue* result, ColorName color)
{
  // Converts a ColorName to a ColorValue
  result->red_channel   = BacklightColors[(int)color][0];
  result->green_channel = BacklightColors[(int)color][1];
  result->blue_channel  = BacklightColors[(int)color][2];
}

void setColor(ColorValue* color)
{
  // Sets a color on the pins by varying the PWM brightness
  analogWrite(RED_PIN,   255-(color->red_channel));
  analogWrite(GREEN_PIN, 255-(color->green_channel));
  analogWrite(BLUE_PIN,  255-(color->blue_channel));
}

byte determineStep(byte old_val, byte target)
{
  // Compute the next value so that we transition from
  // old_val to target in a smooth timeframe.
  byte new_val = old_val;
  byte delta   = abs(old_val - target);

  // just return the new value if it's less than 2
  // otherwise, bump it up/down by the step shift value
  if      (delta < 2)        new_val = target;
  else if (old_val < target) new_val += (delta >> STEP_SHIFT);
  else                       new_val -= (delta >> STEP_SHIFT);

  #ifdef DEBUG
    if (old_val != new_val)
    {
      Serial.print("determineStep: old_val=");
      Serial.print(old_val);
      Serial.print(" target=");
      Serial.print(target);
      Serial.print(" delta=");
      Serial.print(delta);
      Serial.print(" new_val=");
      Serial.print(new_val);
      Serial.println("");
    }
  #endif

  return new_val;
}

void fadeTowardsColor(ColorValue* active_color, ColorValue* target_color)
{
  // steps towards a color in small, even increments
  active_color->red_channel   = determineStep(active_color->red_channel,   target_color->red_channel);
  active_color->green_channel = determineStep(active_color->green_channel, target_color->green_channel);
  active_color->blue_channel  = determineStep(active_color->blue_channel,  target_color->blue_channel);
}

int minutesAgo(unsigned long msec)
{
  // Returns integer number of minutes since the given millis count passed
  return max(0, ((millis() - msec) / 1000 / 60));
}

void incrementColor(ColorName* the_color)
{
  // Increments the color by one step.
  *the_color = (ColorName) (((int)*the_color + 1) % NUMBER_COLORS);
}

void setup()
{
  // init LED pins
  pinMode(RED_PIN,         OUTPUT);
  pinMode(GREEN_PIN,       OUTPUT);
  pinMode(BLUE_PIN,        OUTPUT);
  pinMode(LED_PIN,         OUTPUT);
  pinMode(BUTTON_PIN,      INPUT_PULLUP);
  pinMode(TEMPERATURE_PIN, INPUT);

  // set up the LCD's number of columns and rows:
  lcd.begin(16, 2);

  // serial for troubleshooting
  #ifdef DEBUG
    Serial.begin(115200);
  #endif
}

void normalizeTime(int* timevalue, char* timeunit)
{
  // Convert a count of minutes into a count of minutes or hours or days
  // It is worth noting that neither minutes nor hours will exceed 99,
  // and days is unlikely to surpass 40 days or so due to millis()
  // overflowing its unsigned long.
  if (*timevalue > 1439)
  {
    *timevalue /= 1400;
    *timeunit = 'd';
  }
  else if (*timevalue > 59)
  {
    *timevalue /= 60;
    *timeunit = 'h';
  }
  else
  {
    *timeunit = 'm';
  }
}

void loop()
{
  float current_temp;
  int timediff;
  char timespec;
  char outstr[17];

  // Get the current temperature.
  getTemperature(&current_temp);

  if (millis() > (3*1000))
  {
    // We are past the startup screen.

    // Check for button presses.
    processButton();

    // Increment color if the button was pressed
    if (buttonIsPressed)
    {
      incrementColor(&next_color);
      buttonIsPressed = FALSE;
    }

    // Check for records
    if (current_temp > high_temp.temperature)
    {
      high_temp.temperature = current_temp;
      high_temp.time = millis();
    }

    if (current_temp < low_temp.temperature)
    {
      low_temp.temperature = current_temp;
      low_temp.time = millis();
    }

    // Update the display once in awhile
    if (currentVoltageBin == 0)
    {
      // Print the records.
      // Start with the high
      timediff = minutesAgo(high_temp.time);
      normalizeTime(&timediff, &timespec);

      lcd.setCursor(0, 0);
      snprintf(outstr, 17, "H%3d.%1d@%2d%c %3d%1c%1d", (int)high_temp.temperature,
               (int)(high_temp.temperature * 10) % 10, timediff, timespec,
               (int)current_temp, '.',
               (int)(current_temp * 10) % 10
              );
      lcd.print(outstr);

      // Then do the low
      timediff = minutesAgo(low_temp.time);
      normalizeTime(&timediff, &timespec);
      timespec = 'm';

      lcd.setCursor(0, 1);
      snprintf(outstr, 17, "L%3d.%1d@%2d%c  deg%1c", (int)low_temp.temperature,
               (int)(low_temp.temperature * 10) % 10, timediff, timespec, 'C'
              );
      lcd.print(outstr);
    }
  } else {
    // Startup message
    lcd.setCursor(0, 0);
    lcd.print(STARTUP_MESSAGE_0);
    lcd.setCursor(0, 1);
    lcd.print(STARTUP_MESSAGE_1);

    // read, but ignore, button presses
    processButton();
    buttonIsPressed = FALSE;

    next_color = VIOLET_COLOR;

  }

  // Manage colors
  getColorByName(&new_color, next_color);
  fadeTowardsColor(&current_color, &new_color);
  setColor(&current_color);

  // Sleep for a bit
  delay(SLEEP_TIME);
}<|MERGE_RESOLUTION|>--- conflicted
+++ resolved
@@ -93,8 +93,7 @@
   // Compute the average, scaled from ADC value to temperature.
   *averageval  = float(bigsum) / float(AVERAGE_BINS);
   *averageval *= (float)TEMPERATURE_MULTIPLIER;
-<<<<<<< HEAD
-  *averageval += TEMPERATURE_ADDEND;
+  *averageval += (float)TEMPERATURE_ADDEND;
 
   #ifdef DEBUG
     Serial.print("getTemperature: readval=");
@@ -107,9 +106,6 @@
     Serial.print(*averageval);
     Serial.println("");
   #endif
-=======
-  *averageval += (float)TEMPERATURE_ADDEND;
->>>>>>> 2293938e
 }
 
 void getColorByName(ColorValue* result, ColorName color)
